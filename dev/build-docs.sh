--- conflicted
+++ resolved
@@ -16,11 +16,8 @@
 cd examples/doc
 make docs
 
-<<<<<<< HEAD
-=======
 cd $ROOT
 cd datasets/doc
 make docs
 
->>>>>>> c1a04a8e
 cd $ROOT