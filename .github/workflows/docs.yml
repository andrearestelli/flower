name: Docs

on:
  push:
    branches:
      - main
  pull_request:
    branches:
      - main

concurrency:
  group: ${{ github.workflow }}-${{ github.ref == 'refs/heads/main' && github.run_id || github.event.pull_request.number || github.ref }}
  cancel-in-progress: true

env:
  FLWR_TELEMETRY_ENABLED: 0

jobs:
  build_and_deploy:
    runs-on: ubuntu-22.04
    name: Build and deploy
    steps:
      - uses: actions/checkout@v4
<<<<<<< HEAD
=======
        with:
          fetch-depth: 0
>>>>>>> c1a04a8e
      - name: Bootstrap
        uses: ./.github/actions/bootstrap
      - name: Install pandoc
        run: sudo apt install pandoc
      - name: Install dependencies (mandatory only)
        run: python -m poetry install --extras "simulation"
      - name: Build docs
        run: ./dev/build-docs.sh
      - name: Deploy docs
        if: github.ref == 'refs/heads/main'
        env:
          AWS_DEFAULT_REGION: ${{ secrets. AWS_DEFAULT_REGION }}
          AWS_ACCESS_KEY_ID: ${{ secrets.AWS_ACCESS_KEY_ID }}
          AWS_SECRET_ACCESS_KEY: ${{ secrets. AWS_SECRET_ACCESS_KEY }}
        run: |
          aws s3 sync --delete --exclude ".*" --exclude "v/*" --cache-control "no-cache" ./doc/build/html/ s3://flower.dev/docs/framework
          aws s3 sync --delete --exclude ".*" --exclude "v/*" --cache-control "no-cache" ./baselines/doc/build/html/ s3://flower.dev/docs/baselines
<<<<<<< HEAD
          aws s3 sync --delete --exclude ".*" --exclude "v/*" --cache-control "no-cache" ./examples/doc/build/html/ s3://flower.dev/docs/examples
=======
          aws s3 sync --delete --exclude ".*" --exclude "v/*" --cache-control "no-cache" ./examples/doc/build/html/ s3://flower.dev/docs/examples
          aws s3 sync --delete --exclude ".*" --exclude "v/*" --cache-control "no-cache" ./datasets/doc/build/html/ s3://flower.dev/docs/datasets
>>>>>>> c1a04a8e
<|MERGE_RESOLUTION|>--- conflicted
+++ resolved
@@ -21,11 +21,8 @@
     name: Build and deploy
     steps:
       - uses: actions/checkout@v4
-<<<<<<< HEAD
-=======
         with:
           fetch-depth: 0
->>>>>>> c1a04a8e
       - name: Bootstrap
         uses: ./.github/actions/bootstrap
       - name: Install pandoc
@@ -43,9 +40,5 @@
         run: |
           aws s3 sync --delete --exclude ".*" --exclude "v/*" --cache-control "no-cache" ./doc/build/html/ s3://flower.dev/docs/framework
           aws s3 sync --delete --exclude ".*" --exclude "v/*" --cache-control "no-cache" ./baselines/doc/build/html/ s3://flower.dev/docs/baselines
-<<<<<<< HEAD
           aws s3 sync --delete --exclude ".*" --exclude "v/*" --cache-control "no-cache" ./examples/doc/build/html/ s3://flower.dev/docs/examples
-=======
-          aws s3 sync --delete --exclude ".*" --exclude "v/*" --cache-control "no-cache" ./examples/doc/build/html/ s3://flower.dev/docs/examples
-          aws s3 sync --delete --exclude ".*" --exclude "v/*" --cache-control "no-cache" ./datasets/doc/build/html/ s3://flower.dev/docs/datasets
->>>>>>> c1a04a8e
+          aws s3 sync --delete --exclude ".*" --exclude "v/*" --cache-control "no-cache" ./datasets/doc/build/html/ s3://flower.dev/docs/datasets